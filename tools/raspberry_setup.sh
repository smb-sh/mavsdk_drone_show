#!/bin/bash

# Define the script path
script_path="$HOME/mavsdk_drone_show/tools/raspberry_setup.sh"

# Get absolute path to avoid issues with 'cd' commands later
script_path=$(realpath $script_path)

# Calculate initial hash of the script
initial_hash=$(md5sum $script_path | cut -d ' ' -f 1)

# Define the branch name for the repository operations
branch_name="real-test-1"  # Default branch
read -p "Enter the Git branch name you want to use ($branch_name by default): " user_branch
if [ ! -z "$user_branch" ]; then
    branch_name="$user_branch"
fi

# Navigate to the repository directory
cd $(dirname $script_path)

# Stashing any local changes and pulling the latest updates from Git
echo "Stashing any local changes and updating from Git repository..."
git stash push --include-untracked
git checkout $branch_name
git pull origin $branch_name

# Calculate new hash and check if script has changed
new_hash=$(md5sum $script_path | cut -d ' ' -f 1)
if [ "$initial_hash" != "$new_hash" ]; then
    echo "Script has been updated. Restarting with the latest version..."
    exec bash $script_path
fi

echo "Starting setup for the Drone Swarm System..."
echo "NOTE: If this Drone ID has been used before, running this setup might create a duplicate entry in Netbird."

# Get user inputs
read -p "Enter Drone ID (e.g., 1, 2): " drone_id
echo "You entered Drone ID: $drone_id"
read -s -p "Enter Netbird Setup Key: " netbird_key
echo

# Optional: Enter Netbird Management URL
read -p "Enter Netbird Management URL (Press enter for default): " management_url
management_url="${management_url:-https://nb1.joomtalk.ir}"
echo "Using Netbird Management URL: $management_url"

echo "Disconnecting from Netbird..."
netbird down

echo "Clearing Netbird configurations..."
sudo rm -rf /etc/netbird/

hwid_file="$HOME/mavsdk_drone_show/${drone_id}.hwID"
if [ -f "$hwid_file" ]; then
    echo "HWID file exists - updating..."
    rm "$hwid_file"
fi
touch "$hwid_file"
echo "Hardware ID file created/updated at: $hwid_file"

echo "Configuring hostname to 'drone$drone_id'..."
echo "drone$drone_id" | sudo tee /etc/hostname
sudo sed -i "s/.*127.0.1.1.*/127.0.1.1\tdrone$drone_id/" /etc/hosts

echo "Reloading hostname service to apply changes immediately..."
sudo hostnamectl set-hostname "drone$drone_id"
sudo systemctl restart systemd-logind

echo "Restarting avahi-daemon to apply hostname changes..."
sudo systemctl restart avahi-daemon

echo "Reconnecting to Netbird with new settings..."
netbird up --management-url "$management_url" --setup-key "$netbird_key"
echo "Netbird reconnected with new hostname 'drone$drone_id'."

unset netbird_key

echo "Setting up the Drone Swarm System Coordinator service..."
sudo bash $HOME/mavsdk_drone_show/tools/update_service.sh

<<<<<<< HEAD
echo "Downloading and configuring MAVSDK server..."
if [ -f "$HOME/mavsdk_drone_show/tools/download_mavsdk_server.sh" ]; then
    sudo bash $HOME/mavsdk_drone_show/tools/download_mavsdk_server.sh
    echo "Note: You might need to manually update the download URL in the 'download_mavsdk_server.sh' script to match the latest MAVSDK server version."
=======
echo "Checking for MAVSDK server binary..."
if [ ! -f "$HOME/mavsdk_drone_show/mavsdk_server" ]; then
    echo "MAVSDK server binary not found, downloading..."
    if [ -f "$HOME/mavsdk_drone_show/tools/download_mavsdk_server.sh" ]; then
        sudo bash $HOME/mavsdk_drone_show/tools/download_mavsdk_server.sh
        echo "Note: You might need to manually update the download URL in the 'download_mavsdk_server.sh' script to match the latest MAVSDK server version."
    else
        echo "Error: MAVSDK server download script not found."
    fi
>>>>>>> df4468c3
else
    echo "MAVSDK server binary already present, no need to download."
fi

echo "Setup complete! The system is now configured for Drone ID $drone_id."<|MERGE_RESOLUTION|>--- conflicted
+++ resolved
@@ -80,12 +80,6 @@
 echo "Setting up the Drone Swarm System Coordinator service..."
 sudo bash $HOME/mavsdk_drone_show/tools/update_service.sh
 
-<<<<<<< HEAD
-echo "Downloading and configuring MAVSDK server..."
-if [ -f "$HOME/mavsdk_drone_show/tools/download_mavsdk_server.sh" ]; then
-    sudo bash $HOME/mavsdk_drone_show/tools/download_mavsdk_server.sh
-    echo "Note: You might need to manually update the download URL in the 'download_mavsdk_server.sh' script to match the latest MAVSDK server version."
-=======
 echo "Checking for MAVSDK server binary..."
 if [ ! -f "$HOME/mavsdk_drone_show/mavsdk_server" ]; then
     echo "MAVSDK server binary not found, downloading..."
@@ -95,7 +89,6 @@
     else
         echo "Error: MAVSDK server download script not found."
     fi
->>>>>>> df4468c3
 else
     echo "MAVSDK server binary already present, no need to download."
 fi
